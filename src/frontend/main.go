// Copyright 2018 Google LLC
//
// Licensed under the Apache License, Version 2.0 (the "License");
// you may not use this file except in compliance with the License.
// You may obtain a copy of the License at
//
//      http://www.apache.org/licenses/LICENSE-2.0
//
// Unless required by applicable law or agreed to in writing, software
// distributed under the License is distributed on an "AS IS" BASIS,
// WITHOUT WARRANTIES OR CONDITIONS OF ANY KIND, either express or implied.
// See the License for the specific language governing permissions and
// limitations under the License.

package main

import (
	"context"
	"fmt"
<<<<<<< HEAD
=======
	"net/http"
	"os"
	"time"
	"strconv"
>>>>>>> 1d30a821
	"github.com/gorilla/mux"
	"github.com/patrickmn/go-cache"
	"github.com/pkg/errors"
	"github.com/sirupsen/logrus"
	middleware "go.opentelemetry.io/contrib/instrumentation/github.com/gorilla/mux/otelmux"
	"go.opentelemetry.io/contrib/instrumentation/google.golang.org/grpc/otelgrpc"
	"go.opentelemetry.io/otel"
	"go.opentelemetry.io/otel/exporters/otlp"
	"go.opentelemetry.io/otel/exporters/otlp/otlpgrpc"
	"go.opentelemetry.io/otel/propagation"
	"go.opentelemetry.io/otel/sdk/trace"
	"google.golang.org/grpc"
	"net/http"
	"os"
	"strconv"
	"time"
)

const (
	port            = "8080"
	defaultCurrency = "USD"
	cookieMaxAge    = 5 //60 * 60 * 48

	cookiePrefix    = "shop_"
	cookieSessionID = cookiePrefix + "session-id"
	cookieCurrency  = cookiePrefix + "currency"
)

var (
	whitelistedCurrencies = map[string]bool{
		"USD": true,
		"EUR": true,
		"CAD": true,
		"JPY": true,
		"GBP": true,
		"TRY": true}
	
)

type ctxKeySessionID struct{}

type frontendServer struct {
	productCatalogSvcAddr string
	productCatalogSvcConn *grpc.ClientConn

	currencySvcAddr string
	currencySvcConn *grpc.ClientConn

	cartSvcAddr string
	cartSvcConn *grpc.ClientConn

	recommendationSvcAddr string
	recommendationSvcConn *grpc.ClientConn

	checkoutSvcAddr string
	checkoutSvcConn *grpc.ClientConn

	shippingSvcAddr string
	shippingSvcConn *grpc.ClientConn

	adSvcAddr string
	adSvcConn *grpc.ClientConn
}

var FORCEUSER = "0"
var PERCENTNORMAL = 100

func main() {
	ctx, _ := context.WithTimeout(context.Background(), 3*time.Second)
	log := logrus.New()
	log.Level = logrus.DebugLevel
	log.Formatter = &logrus.JSONFormatter{
		FieldMap: logrus.FieldMap{
			logrus.FieldKeyTime:  "timestamp",
			logrus.FieldKeyLevel: "severity",
			logrus.FieldKeyMsg:   "message",
		},
		TimestampFormat: time.RFC3339Nano,
	}
	log.Out = os.Stdout
	FORCEUSER = os.Getenv("FORCE_USER")
	p_i, converterror := strconv.Atoi(os.Getenv("PERCENT_NORMAL"))
	if converterror != nil {
		PERCENTNORMAL = 100
	} else {
		PERCENTNORMAL = p_i
	}
	if os.Getenv("DISABLE_TRACING") == "" {
		log.Info("Tracing enabled.")
		//go initTracing(log)
		go initOtelTracing(log)

	} else {
		log.Info("Tracing disabled.")
	}

	srvPort := port
	if os.Getenv("PORT") != "" {
		srvPort = os.Getenv("PORT")
	}
	addr := os.Getenv("LISTEN_ADDR")
	svc := new(frontendServer)
	mustMapEnv(&svc.productCatalogSvcAddr, "PRODUCT_CATALOG_SERVICE_ADDR")
	mustMapEnv(&svc.currencySvcAddr, "CURRENCY_SERVICE_ADDR")
	mustMapEnv(&svc.cartSvcAddr, "CART_SERVICE_ADDR")
	mustMapEnv(&svc.recommendationSvcAddr, "RECOMMENDATION_SERVICE_ADDR")
	mustMapEnv(&svc.checkoutSvcAddr, "CHECKOUT_SERVICE_ADDR")
	mustMapEnv(&svc.shippingSvcAddr, "SHIPPING_SERVICE_ADDR")
	mustMapEnv(&svc.adSvcAddr, "AD_SERVICE_ADDR")

	mustConnGRPC(ctx, &svc.currencySvcConn, svc.currencySvcAddr)
	mustConnGRPC(ctx, &svc.productCatalogSvcConn, svc.productCatalogSvcAddr)
	mustConnGRPC(ctx, &svc.cartSvcConn, svc.cartSvcAddr)
	mustConnGRPC(ctx, &svc.recommendationSvcConn, svc.recommendationSvcAddr)
	mustConnGRPC(ctx, &svc.shippingSvcConn, svc.shippingSvcAddr)
	mustConnGRPC(ctx, &svc.checkoutSvcConn, svc.checkoutSvcAddr)
	mustConnGRPC(ctx, &svc.adSvcConn, svc.adSvcAddr)

	r := mux.NewRouter()

	r.HandleFunc("/", svc.homeHandler).Methods(http.MethodGet, http.MethodHead)
	r.HandleFunc("/product/{id}", svc.productHandler).Methods(http.MethodGet, http.MethodHead)
	r.HandleFunc("/cart", svc.viewCartHandler).Methods(http.MethodGet, http.MethodHead)
	r.HandleFunc("/cart", svc.addToCartHandler).Methods(http.MethodPost)
	r.HandleFunc("/cart/empty", svc.emptyCartHandler).Methods(http.MethodPost)
	r.HandleFunc("/setCurrency", svc.setCurrencyHandler).Methods(http.MethodPost)
	r.HandleFunc("/logout", svc.logoutHandler).Methods(http.MethodGet)
	r.HandleFunc("/cart/checkout", svc.placeOrderHandler).Methods(http.MethodPost)
	r.PathPrefix("/static/").Handler(http.StripPrefix("/static/", http.FileServer(http.Dir("./static/"))))
	r.PathPrefix("/dist/").Handler(http.StripPrefix("/dist/", http.FileServer(http.Dir("./dist/"))))
	r.HandleFunc("/robots.txt", func(w http.ResponseWriter, _ *http.Request) { fmt.Fprint(w, "User-agent: *\nDisallow: /") })
	r.HandleFunc("/_healthz", func(w http.ResponseWriter, _ *http.Request) { fmt.Fprint(w, "ok") })
	r.Use(middleware.Middleware("frontend"))
	var handler http.Handler = r
	handler = &logHandler{log: log, next: handler} // add logging
	handler = ensureSessionID(handler)             // add session ID
	// handler = &ochttp.Handler{                     // add opencensus instrumentation
	// 	Handler:     handler,
	// 	Propagation: &b3.HTTPFormat{}}

	log.Infof("starting server on " + addr + ":" + srvPort)
	log.Fatal(http.ListenAndServe(addr+":"+srvPort, handler))
}

func initOtelTracing(log logrus.FieldLogger) {
	otlpendpoint := os.Getenv("OTEL_EXPORTER_OTLP_ENDPOINT")
	if otlpendpoint == "" {
		otlpendpoint = "api.honeycomb.io:443"
	}
	ctx := context.Background()
	//creds := credentials.NewClientTLSFromCert(nil, "")
	driver := otlpgrpc.NewDriver(
		otlpgrpc.WithInsecure(),
		otlpgrpc.WithEndpoint(otlpendpoint))
	exporter, err := otlp.NewExporter(ctx, driver)
	if err != nil {
		log.Fatal(err)
	}
	propagator := propagation.NewCompositeTextMapPropagator(propagation.Baggage{}, propagation.TraceContext{})
	otel.SetTextMapPropagator(propagator)
	otel.SetTracerProvider(
		trace.NewTracerProvider(
			trace.WithSpanProcessor(trace.NewBatchSpanProcessor(exporter)),
		),
	)
}

func mustMapEnv(target *string, envKey string) {
	v := os.Getenv(envKey)
	if v == "" {
		panic(fmt.Sprintf("environment variable %q not set", envKey))
	}
	*target = v
}

func mustConnGRPC(ctx context.Context, conn **grpc.ClientConn, addr string) {
	var err error
	*conn, err = grpc.DialContext(ctx, addr,
		grpc.WithInsecure(),
		grpc.WithUnaryInterceptor(otelgrpc.UnaryClientInterceptor(otelgrpc.WithTracerProvider(otel.GetTracerProvider()))),
		grpc.WithStreamInterceptor(otelgrpc.StreamClientInterceptor(otelgrpc.WithTracerProvider(otel.GetTracerProvider()))))
	if err != nil {
		panic(errors.Wrapf(err, "grpc: failed to connect %s", addr))
	}
}<|MERGE_RESOLUTION|>--- conflicted
+++ resolved
@@ -17,13 +17,10 @@
 import (
 	"context"
 	"fmt"
-<<<<<<< HEAD
-=======
 	"net/http"
 	"os"
 	"time"
 	"strconv"
->>>>>>> 1d30a821
 	"github.com/gorilla/mux"
 	"github.com/patrickmn/go-cache"
 	"github.com/pkg/errors"
@@ -37,9 +34,6 @@
 	"go.opentelemetry.io/otel/sdk/trace"
 	"google.golang.org/grpc"
 	"net/http"
-	"os"
-	"strconv"
-	"time"
 )
 
 const (
