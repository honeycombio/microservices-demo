--- conflicted
+++ resolved
@@ -17,15 +17,11 @@
 import (
 	"context"
 	"fmt"
-<<<<<<< HEAD
-=======
 	"net"
 	"os"
 	"time"
 	"math/rand"
 	"math"
-	"github.com/patrickmn/go-cache"
->>>>>>> 1d30a821
 	"github.com/google/uuid"
 	"github.com/sirupsen/logrus"
 	"go.opentelemetry.io/contrib/instrumentation/google.golang.org/grpc/otelgrpc"
@@ -185,12 +181,8 @@
 
 	var (
 		orderIDKey   = attribute.Key("orderid")
-<<<<<<< HEAD
-		userIDKey    = attribute.Key("userid")
-=======
 		userIDKey = attribute.Key("userid")
 		requestIDKey = attribute.Key("requestID")
->>>>>>> 1d30a821
 		cachesizeKey = attribute.Key("cachesize")
 	)
 
